--- conflicted
+++ resolved
@@ -295,21 +295,10 @@
    "metadata": {},
    "outputs": [
     {
-<<<<<<< HEAD
-     "ename": "NameError",
-     "evalue": "name 'block_size' is not defined",
-     "output_type": "error",
-     "traceback": [
-      "\u001B[1;31m---------------------------------------------------------------------------\u001B[0m",
-      "\u001B[1;31mNameError\u001B[0m                                 Traceback (most recent call last)",
-      "Cell \u001B[1;32mIn[16], line 8\u001B[0m\n\u001B[0;32m      6\u001B[0m path_list \u001B[38;5;241m=\u001B[39m tokenize(path_str\u001B[38;5;241m.\u001B[39msplit(\u001B[38;5;124m'\u001B[39m\u001B[38;5;124m \u001B[39m\u001B[38;5;124m'\u001B[39m))\n\u001B[0;32m      7\u001B[0m path \u001B[38;5;241m=\u001B[39m [stoi[s] \u001B[38;5;28;01mfor\u001B[39;00m s \u001B[38;5;129;01min\u001B[39;00m path_list]\n\u001B[1;32m----> 8\u001B[0m context \u001B[38;5;241m=\u001B[39m [\u001B[38;5;241m0\u001B[39m] \u001B[38;5;241m*\u001B[39m \u001B[43mblock_size\u001B[49m\n\u001B[0;32m      9\u001B[0m \u001B[38;5;28;01mfor\u001B[39;00m i \u001B[38;5;129;01min\u001B[39;00m \u001B[38;5;28mrange\u001B[39m(\u001B[38;5;28mmin\u001B[39m(\u001B[38;5;28mlen\u001B[39m(path), block_size)):\n\u001B[0;32m     10\u001B[0m     context[\u001B[38;5;241m-\u001B[39mi\u001B[38;5;241m-\u001B[39m\u001B[38;5;241m1\u001B[39m] \u001B[38;5;241m=\u001B[39m path[i]\n",
-      "\u001B[1;31mNameError\u001B[0m: name 'block_size' is not defined"
-=======
      "name": "stdout",
      "output_type": "stream",
      "text": [
       "torch.Size([1489123, 8]) torch.Size([1489123])\n"
->>>>>>> 295b30e9
      ]
     }
    ],
@@ -377,57 +366,7 @@
   },
   {
    "cell_type": "code",
-<<<<<<< HEAD
-   "execution_count": null,
-   "metadata": {},
-   "outputs": [
-    {
-     "name": "stdout",
-     "output_type": "stream",
-     "text": [
-      "torch.Size([8, 10])\n",
-      "torch.Size([8, 10])\n"
-     ]
-    },
-    {
-     "ename": "RuntimeError",
-     "evalue": "mat1 and mat2 shapes cannot be multiplied (8x10 and 80x80)",
-     "output_type": "error",
-     "traceback": [
-      "\u001B[1;31m---------------------------------------------------------------------------\u001B[0m",
-      "\u001B[1;31mRuntimeError\u001B[0m                              Traceback (most recent call last)",
-      "Cell \u001B[1;32mIn[45], line 14\u001B[0m\n\u001B[0;32m     11\u001B[0m x \u001B[38;5;241m=\u001B[39m layers[\u001B[38;5;241m1\u001B[39m](x)\n\u001B[0;32m     12\u001B[0m \u001B[38;5;28mprint\u001B[39m(x\u001B[38;5;241m.\u001B[39mshape)\n\u001B[1;32m---> 14\u001B[0m x \u001B[38;5;241m=\u001B[39m \u001B[43mlayers\u001B[49m\u001B[43m[\u001B[49m\u001B[38;5;241;43m2\u001B[39;49m\u001B[43m]\u001B[49m\u001B[43m(\u001B[49m\u001B[43mx\u001B[49m\u001B[43m)\u001B[49m\n\u001B[0;32m     15\u001B[0m \u001B[38;5;28mprint\u001B[39m(x\u001B[38;5;241m.\u001B[39mshape)\n",
-      "File \u001B[1;32mc:\\Users\\Jonathan\\workspace\\prov-dp\\venv\\lib\\site-packages\\torch\\nn\\modules\\module.py:1511\u001B[0m, in \u001B[0;36mModule._wrapped_call_impl\u001B[1;34m(self, *args, **kwargs)\u001B[0m\n\u001B[0;32m   1509\u001B[0m     \u001B[38;5;28;01mreturn\u001B[39;00m \u001B[38;5;28mself\u001B[39m\u001B[38;5;241m.\u001B[39m_compiled_call_impl(\u001B[38;5;241m*\u001B[39margs, \u001B[38;5;241m*\u001B[39m\u001B[38;5;241m*\u001B[39mkwargs)  \u001B[38;5;66;03m# type: ignore[misc]\u001B[39;00m\n\u001B[0;32m   1510\u001B[0m \u001B[38;5;28;01melse\u001B[39;00m:\n\u001B[1;32m-> 1511\u001B[0m     \u001B[38;5;28;01mreturn\u001B[39;00m \u001B[38;5;28mself\u001B[39m\u001B[38;5;241m.\u001B[39m_call_impl(\u001B[38;5;241m*\u001B[39margs, \u001B[38;5;241m*\u001B[39m\u001B[38;5;241m*\u001B[39mkwargs)\n",
-      "File \u001B[1;32mc:\\Users\\Jonathan\\workspace\\prov-dp\\venv\\lib\\site-packages\\torch\\nn\\modules\\module.py:1520\u001B[0m, in \u001B[0;36mModule._call_impl\u001B[1;34m(self, *args, **kwargs)\u001B[0m\n\u001B[0;32m   1515\u001B[0m \u001B[38;5;66;03m# If we don't have any hooks, we want to skip the rest of the logic in\u001B[39;00m\n\u001B[0;32m   1516\u001B[0m \u001B[38;5;66;03m# this function, and just call forward.\u001B[39;00m\n\u001B[0;32m   1517\u001B[0m \u001B[38;5;28;01mif\u001B[39;00m \u001B[38;5;129;01mnot\u001B[39;00m (\u001B[38;5;28mself\u001B[39m\u001B[38;5;241m.\u001B[39m_backward_hooks \u001B[38;5;129;01mor\u001B[39;00m \u001B[38;5;28mself\u001B[39m\u001B[38;5;241m.\u001B[39m_backward_pre_hooks \u001B[38;5;129;01mor\u001B[39;00m \u001B[38;5;28mself\u001B[39m\u001B[38;5;241m.\u001B[39m_forward_hooks \u001B[38;5;129;01mor\u001B[39;00m \u001B[38;5;28mself\u001B[39m\u001B[38;5;241m.\u001B[39m_forward_pre_hooks\n\u001B[0;32m   1518\u001B[0m         \u001B[38;5;129;01mor\u001B[39;00m _global_backward_pre_hooks \u001B[38;5;129;01mor\u001B[39;00m _global_backward_hooks\n\u001B[0;32m   1519\u001B[0m         \u001B[38;5;129;01mor\u001B[39;00m _global_forward_hooks \u001B[38;5;129;01mor\u001B[39;00m _global_forward_pre_hooks):\n\u001B[1;32m-> 1520\u001B[0m     \u001B[38;5;28;01mreturn\u001B[39;00m forward_call(\u001B[38;5;241m*\u001B[39margs, \u001B[38;5;241m*\u001B[39m\u001B[38;5;241m*\u001B[39mkwargs)\n\u001B[0;32m   1522\u001B[0m \u001B[38;5;28;01mtry\u001B[39;00m:\n\u001B[0;32m   1523\u001B[0m     result \u001B[38;5;241m=\u001B[39m \u001B[38;5;28;01mNone\u001B[39;00m\n",
-      "File \u001B[1;32mc:\\Users\\Jonathan\\workspace\\prov-dp\\venv\\lib\\site-packages\\torch\\nn\\modules\\linear.py:116\u001B[0m, in \u001B[0;36mLinear.forward\u001B[1;34m(self, input)\u001B[0m\n\u001B[0;32m    115\u001B[0m \u001B[38;5;28;01mdef\u001B[39;00m \u001B[38;5;21mforward\u001B[39m(\u001B[38;5;28mself\u001B[39m, \u001B[38;5;28minput\u001B[39m: Tensor) \u001B[38;5;241m-\u001B[39m\u001B[38;5;241m>\u001B[39m Tensor:\n\u001B[1;32m--> 116\u001B[0m     \u001B[38;5;28;01mreturn\u001B[39;00m \u001B[43mF\u001B[49m\u001B[38;5;241;43m.\u001B[39;49m\u001B[43mlinear\u001B[49m\u001B[43m(\u001B[49m\u001B[38;5;28;43minput\u001B[39;49m\u001B[43m,\u001B[49m\u001B[43m \u001B[49m\u001B[38;5;28;43mself\u001B[39;49m\u001B[38;5;241;43m.\u001B[39;49m\u001B[43mweight\u001B[49m\u001B[43m,\u001B[49m\u001B[43m \u001B[49m\u001B[38;5;28;43mself\u001B[39;49m\u001B[38;5;241;43m.\u001B[39;49m\u001B[43mbias\u001B[49m\u001B[43m)\u001B[49m\n",
-      "\u001B[1;31mRuntimeError\u001B[0m: mat1 and mat2 shapes cannot be multiplied (8x10 and 80x80)"
-     ]
-    }
-   ],
-   "source": [
-    "layers = [\n",
-    "    nn.Embedding(vocab_size, n_embedding),\n",
-    "    nn.Flatten(),\n",
-    "    nn.Linear(n_embedding * block_size, n_embedding * block_size), nn.ReLU(),\n",
-    "    nn.Linear(n_embedding * block_size, n_hidden), nn.ReLU(),\n",
-    "    nn.Linear(n_hidden, embedding_size)\n",
-    "    ]\n",
-    "x = X[0]\n",
-    "x = layers[0](x)\n",
-    "print(x.shape)\n",
-    "x = layers[1](x)\n",
-    "print(x.shape)\n",
-    "\n",
-    "x = layers[2](x)\n",
-    "print(x.shape)\n"
-   ]
-  },
-  {
-   "cell_type": "code",
-   "execution_count": null,
-=======
    "execution_count": 38,
->>>>>>> 295b30e9
    "metadata": {},
    "outputs": [
     {
@@ -498,61 +437,7 @@
    "execution_count": 29,
    "metadata": {},
    "outputs": [
-    {
-<<<<<<< HEAD
-     "name": "stdout",
-     "output_type": "stream",
-     "text": [
-      "|===========================================================================|\n",
-      "|                  PyTorch CUDA memory summary, device ID 0                 |\n",
-      "|---------------------------------------------------------------------------|\n",
-      "|            CUDA OOMs: 0            |        cudaMalloc retries: 0         |\n",
-      "|===========================================================================|\n",
-      "|        Metric         | Cur Usage  | Peak Usage | Tot Alloc  | Tot Freed  |\n",
-      "|---------------------------------------------------------------------------|\n",
-      "| Allocated memory      | 512028 KiB | 659401 KiB |   1105 GiB |   1105 GiB |\n",
-      "|       from large pool | 509070 KiB | 656526 KiB |    783 GiB |    782 GiB |\n",
-      "|       from small pool |   2957 KiB |   7058 KiB |    322 GiB |    322 GiB |\n",
-      "|---------------------------------------------------------------------------|\n",
-      "| Active memory         | 512028 KiB | 659401 KiB |   1105 GiB |   1105 GiB |\n",
-      "|       from large pool | 509070 KiB | 656526 KiB |    783 GiB |    782 GiB |\n",
-      "|       from small pool |   2957 KiB |   7058 KiB |    322 GiB |    322 GiB |\n",
-      "|---------------------------------------------------------------------------|\n",
-      "| Requested memory      | 511562 KiB | 658936 KiB |   1100 GiB |   1100 GiB |\n",
-      "|       from large pool | 508614 KiB | 656070 KiB |    778 GiB |    777 GiB |\n",
-      "|       from small pool |   2947 KiB |   7051 KiB |    322 GiB |    322 GiB |\n",
-      "|---------------------------------------------------------------------------|\n",
-      "| GPU reserved memory   | 714752 KiB | 714752 KiB | 714752 KiB |      0 B   |\n",
-      "|       from large pool | 706560 KiB | 706560 KiB | 706560 KiB |      0 B   |\n",
-      "|       from small pool |   8192 KiB |   8192 KiB |   8192 KiB |      0 B   |\n",
-      "|---------------------------------------------------------------------------|\n",
-      "| Non-releasable memory |  14308 KiB |  59448 KiB |   1123 GiB |   1123 GiB |\n",
-      "|       from large pool |   9073 KiB |  54129 KiB |    765 GiB |    765 GiB |\n",
-      "|       from small pool |   5234 KiB |   5402 KiB |    357 GiB |    357 GiB |\n",
-      "|---------------------------------------------------------------------------|\n",
-      "| Allocations           |      64    |      75    |    2424 K  |    2424 K  |\n",
-      "|       from large pool |       8    |      23    |     208 K  |     208 K  |\n",
-      "|       from small pool |      56    |      62    |    2216 K  |    2216 K  |\n",
-      "|---------------------------------------------------------------------------|\n",
-      "| Active allocs         |      64    |      75    |    2424 K  |    2424 K  |\n",
-      "|       from large pool |       8    |      23    |     208 K  |     208 K  |\n",
-      "|       from small pool |      56    |      62    |    2216 K  |    2216 K  |\n",
-      "|---------------------------------------------------------------------------|\n",
-      "| GPU reserved segments |      21    |      21    |      21    |       0    |\n",
-      "|       from large pool |      17    |      17    |      17    |       0    |\n",
-      "|       from small pool |       4    |       4    |       4    |       0    |\n",
-      "|---------------------------------------------------------------------------|\n",
-      "| Non-releasable allocs |      12    |      21    |     812 K  |     812 K  |\n",
-      "|       from large pool |       4    |      12    |     147 K  |     147 K  |\n",
-      "|       from small pool |       8    |      11    |     665 K  |     665 K  |\n",
-      "|---------------------------------------------------------------------------|\n",
-      "| Oversize allocations  |       0    |       0    |       0    |       0    |\n",
-      "|---------------------------------------------------------------------------|\n",
-      "| Oversize GPU segments |       0    |       0    |       0    |       0    |\n",
-      "|===========================================================================|\n"
-     ]
-=======
-     "data": {
+    {"data": {
       "text/plain": [
        "1"
       ]
@@ -560,7 +445,6 @@
      "execution_count": 29,
      "metadata": {},
      "output_type": "execute_result"
->>>>>>> 295b30e9
     }
    ],
    "source": [
